--- conflicted
+++ resolved
@@ -814,7 +814,6 @@
     smoke_tests_utils.run_one_test(test)
 
 
-<<<<<<< HEAD
 def test_python_version():
     """Test that the Python version is correct."""
     print(
@@ -831,7 +830,8 @@
     if len(version_list) > 2:
         assert int(version_list[2]
                   ) == sys.version_info.micro, 'Micro version must match'
-=======
+
+
 @pytest.mark.lambda_cloud
 def test_lambda_cloud_open_ports():
     """Test Lambda Cloud open ports functionality.
@@ -1084,5 +1084,4 @@
                     print('No matching new rules found to clean up')
             except Exception as e:
                 print(f'Warning: Failed to clean up test firewall rule: {e}')
-                # Don't fail the test if cleanup fails
->>>>>>> 0bf07f4b
+                # Don't fail the test if cleanup fails