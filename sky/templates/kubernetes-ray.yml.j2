--- conflicted
+++ resolved
@@ -661,10 +661,7 @@
               {{k8s_resource_key}}: {{accelerator_count}}
               {% endif %}
             {% endif %}
-<<<<<<< HEAD
-
-=======
-      
+
       {% if high_availability %}
       pvc_spec:
         apiVersion: v1
@@ -750,7 +747,7 @@
                       mountPath: /mnt/home # Temporary mount point for initialization
               # should be replaced by pod spec
       {% endif %}
->>>>>>> 96a6535e
+
 setup_commands:
   # Disable `unattended-upgrades` to prevent apt-get from hanging. It should be called at the beginning before the process started to avoid being blocked. (This is a temporary fix.)
   # Add ~/.ssh/sky-cluster-key to SSH config to allow nodes within a cluster to connect to each other
