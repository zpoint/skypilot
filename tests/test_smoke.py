--- conflicted
+++ resolved
@@ -102,15 +102,10 @@
 # Cluster functions
 _ALL_JOB_STATUSES = "|".join([status.value for status in JobStatus])
 _ALL_CLUSTER_STATUSES = "|".join([status.value for status in ClusterStatus])
-<<<<<<< HEAD
 _ALL_MANAGED_JOB_STATUSES = "|".join(
     [status.value for status in ManagedJobStatus])
 
 _WAIT_UNTIL_CLUSTER_STATUS_CONTAINS = (
-=======
-
-_WAIT_UNTIL_CLUSTER_STATUS_IS = (
->>>>>>> 7ba01eea
     # A while loop to wait until the cluster status
     # becomes certain status, with timeout.
     'start_time=$SECONDS; '
@@ -128,7 +123,6 @@
     'sleep 10; '
     'done')
 
-<<<<<<< HEAD
 
 def _get_cmd_wait_until_cluster_status_contains_wildcard(
         cluster_name_wildcard: str, cluster_status: str, timeout: int):
@@ -143,8 +137,6 @@
                            timeout=timeout)
 
 
-=======
->>>>>>> 7ba01eea
 _WAIT_UNTIL_CLUSTER_IS_NOT_FOUND = (
     # A while loop to wait until the cluster is not found or timeout
     'start_time=$SECONDS; '
@@ -193,15 +185,10 @@
 # Managed job functions
 
 _WAIT_UNTIL_MANAGED_JOB_STATUS_CONTAINS_MATCHING_JOB_NAME = _WAIT_UNTIL_JOB_STATUS_CONTAINS_MATCHING_JOB_NAME.replace(
-<<<<<<< HEAD
     'sky queue {cluster_name}', 'sky jobs queue').replace(
         'awk "\\$2 == \\"{job_name}\\"',
         'awk "\\$2 == \\"{job_name}\\" || \\$3 == \\"{job_name}\\"').replace(
             _ALL_JOB_STATUSES, _ALL_MANAGED_JOB_STATUSES)
-=======
-    'sky queue {cluster_name}',
-    'sky jobs queue').replace('awk "\\$2 == ', 'awk "\\$3 == ')
->>>>>>> 7ba01eea
 
 # After the timeout, the cluster will stop if autostop is set, and our check
 # should be more than the timeout. To address this, we extend the timeout by
@@ -521,11 +508,7 @@
             f'sky status -r {name} | grep UP',
 
             # Ensure cluster is stopped
-<<<<<<< HEAD
             _WAIT_UNTIL_CLUSTER_STATUS_CONTAINS.format(
-=======
-            _WAIT_UNTIL_CLUSTER_STATUS_IS.format(
->>>>>>> 7ba01eea
                 cluster_name=name,
                 cluster_status=ClusterStatus.STOPPED.value,
                 timeout=autostop_timeout),
@@ -968,20 +951,13 @@
             f'sky launch -y -c {name} --cloud aws --region us-east-2 --retry-until-up "echo hello > ~/user_file.txt"',
             f'sky launch --clone-disk-from {name} -y -c {name}-clone && exit 1 || true',
             f'sky stop {name} -y',
-<<<<<<< HEAD
             _WAIT_UNTIL_CLUSTER_STATUS_CONTAINS.format(
-                cluster_name=name,
-                cluster_status=ClusterStatus.STOPPED.value,
-                timeout=60),
-=======
-            _WAIT_UNTIL_CLUSTER_STATUS_IS.format(
                 cluster_name=name,
                 cluster_status=ClusterStatus.STOPPED.value,
                 timeout=60),
             # Wait for EC2 instance to be in stopped state.
             # TODO: event based wait.
             'sleep 60',
->>>>>>> 7ba01eea
             f'sky launch --clone-disk-from {name} -y -c {name}-clone --cloud aws -d --region us-east-2 "cat ~/user_file.txt | grep hello"',
             f'sky launch --clone-disk-from {name} -y -c {name}-clone-2 --cloud aws -d --region us-east-2 "cat ~/user_file.txt | grep hello"',
             f'sky logs {name}-clone 1 --status',
@@ -1095,11 +1071,7 @@
         f'sky exec {name} tests/test_yamls/test_custom_default_conda_env.yaml',
         f'sky logs {name} 2 --status',
         f'sky autostop -y -i 0 {name}',
-<<<<<<< HEAD
         _WAIT_UNTIL_CLUSTER_STATUS_CONTAINS.format(
-=======
-        _WAIT_UNTIL_CLUSTER_STATUS_IS.format(
->>>>>>> 7ba01eea
             cluster_name=name,
             cluster_status=ClusterStatus.STOPPED.value,
             timeout=80),
@@ -1123,11 +1095,7 @@
             f'sky launch -y -c {name} --cloud {generic_cloud} "echo hi"',
             f'sky exec {name} -d "echo start; sleep 10000"',
             f'sky stop {name} -y',
-<<<<<<< HEAD
             _WAIT_UNTIL_CLUSTER_STATUS_CONTAINS.format(
-=======
-            _WAIT_UNTIL_CLUSTER_STATUS_IS.format(
->>>>>>> 7ba01eea
                 cluster_name=name,
                 cluster_status=ClusterStatus.STOPPED.value,
                 timeout=100),
@@ -1158,11 +1126,7 @@
             '--output text`; '
             f'aws ec2 stop-instances --region {region} '
             '--instance-ids $id',
-<<<<<<< HEAD
             _WAIT_UNTIL_CLUSTER_STATUS_CONTAINS.format(
-=======
-            _WAIT_UNTIL_CLUSTER_STATUS_IS.format(
->>>>>>> 7ba01eea
                 cluster_name=name,
                 cluster_status=ClusterStatus.STOPPED.value,
                 timeout=40),
@@ -2603,22 +2567,14 @@
             f'sky exec {name} "prlimit -n --pid=\$(pgrep -f \'raylet/raylet --raylet_socket_name\') | grep \'"\'1048576 1048576\'"\'"',  # Ensure the raylet process has the correct file descriptor limit.
             f'sky logs {name} 3 --status',  # Ensure the job succeeded.
             f'sky stop -y {name}',
-<<<<<<< HEAD
             _WAIT_UNTIL_CLUSTER_STATUS_CONTAINS.format(
-=======
-            _WAIT_UNTIL_CLUSTER_STATUS_IS.format(
->>>>>>> 7ba01eea
                 cluster_name=name,
                 cluster_status=ClusterStatus.STOPPED.value,
                 timeout=40),
             f'sky start -y {name} -i 1',
             f'sky exec {name} examples/gcp_start_stop.yaml',
             f'sky logs {name} 4 --status',  # Ensure the job succeeded.
-<<<<<<< HEAD
             _WAIT_UNTIL_CLUSTER_STATUS_CONTAINS.format(
-=======
-            _WAIT_UNTIL_CLUSTER_STATUS_IS.format(
->>>>>>> 7ba01eea
                 cluster_name=name,
                 cluster_status=
                 f'({ClusterStatus.STOPPED.value}|{ClusterStatus.INIT.value})',
@@ -2645,11 +2601,7 @@
             f'sky start -y {name} -i 1',
             f'sky exec {name} examples/azure_start_stop.yaml',
             f'sky logs {name} 3 --status',  # Ensure the job succeeded.
-<<<<<<< HEAD
             _WAIT_UNTIL_CLUSTER_STATUS_CONTAINS.format(
-=======
-            _WAIT_UNTIL_CLUSTER_STATUS_IS.format(
->>>>>>> 7ba01eea
                 cluster_name=name,
                 cluster_status=
                 f'({ClusterStatus.STOPPED.value}|{ClusterStatus.INIT.value})',
@@ -2690,11 +2642,7 @@
             f's=$(sky status {name} --refresh); echo "$s"; echo; echo; echo "$s"  | grep {name} | grep UP',
 
             # Ensure the cluster is STOPPED.
-<<<<<<< HEAD
             _WAIT_UNTIL_CLUSTER_STATUS_CONTAINS.format(
-=======
-            _WAIT_UNTIL_CLUSTER_STATUS_IS.format(
->>>>>>> 7ba01eea
                 cluster_name=name,
                 cluster_status=ClusterStatus.STOPPED.value,
                 timeout=autostop_timeout),
@@ -2713,11 +2661,7 @@
             f'sky autostop -y {name} -i 1',  # Should restart the timer.
             'sleep 40',
             f's=$(sky status {name} --refresh); echo "$s"; echo; echo; echo "$s" | grep {name} | grep UP',
-<<<<<<< HEAD
             _WAIT_UNTIL_CLUSTER_STATUS_CONTAINS.format(
-=======
-            _WAIT_UNTIL_CLUSTER_STATUS_IS.format(
->>>>>>> 7ba01eea
                 cluster_name=name,
                 cluster_status=ClusterStatus.STOPPED.value,
                 timeout=autostop_timeout),
@@ -2729,12 +2673,7 @@
             'sleep 45',  # Almost reached the threshold.
             f'sky exec {name} echo hi',  # Should restart the timer.
             'sleep 45',
-            f's=$(sky status {name} --refresh); echo "$s"; echo; echo; echo "$s"  | grep {name} | grep UP',
-<<<<<<< HEAD
             _WAIT_UNTIL_CLUSTER_STATUS_CONTAINS.format(
-=======
-            _WAIT_UNTIL_CLUSTER_STATUS_IS.format(
->>>>>>> 7ba01eea
                 cluster_name=name,
                 cluster_status=ClusterStatus.STOPPED.value,
                 timeout=autostop_timeout + _BUMP_UP_SECONDS),
@@ -2954,11 +2893,7 @@
             f'sky exec {name} -- ls myfile',
             f'sky logs {name} 2 --status',
             f'sky autostop {name} -i0 -y',
-<<<<<<< HEAD
             _WAIT_UNTIL_CLUSTER_STATUS_CONTAINS.format(
-=======
-            _WAIT_UNTIL_CLUSTER_STATUS_IS.format(
->>>>>>> 7ba01eea
                 cluster_name=name,
                 cluster_status=ClusterStatus.STOPPED.value,
                 timeout=90),
@@ -2967,11 +2902,7 @@
             f'sky logs {name} 3 --status',
             # -i option at launch should go through:
             f'sky launch -c {name} -i0 -y',
-<<<<<<< HEAD
             _WAIT_UNTIL_CLUSTER_STATUS_CONTAINS.format(
-=======
-            _WAIT_UNTIL_CLUSTER_STATUS_IS.format(
->>>>>>> 7ba01eea
                 cluster_name=name,
                 cluster_status=ClusterStatus.STOPPED.value,
                 timeout=120),
@@ -2997,29 +2928,17 @@
             _WAIT_UNTIL_MANAGED_JOB_STATUS_CONTAINS_MATCHING_JOB_NAME.format(
                 job_name=f'{name}-1',
                 job_status=
-<<<<<<< HEAD
                 f'({ManagedJobStatus.PENDING.value}|{ManagedJobStatus.INIT.value}|{ManagedJobStatus.RUNNING.value})',
-=======
-                f'({JobStatus.PENDING.value}|{JobStatus.INIT.value}|{JobStatus.RUNNING.value})',
->>>>>>> 7ba01eea
                 timeout=60),
             _WAIT_UNTIL_MANAGED_JOB_STATUS_CONTAINS_MATCHING_JOB_NAME.format(
                 job_name=f'{name}-2',
                 job_status=
-<<<<<<< HEAD
                 f'({ManagedJobStatus.PENDING.value}|{ManagedJobStatus.INIT.value}|{ManagedJobStatus.RUNNING.value})',
-=======
-                f'({JobStatus.PENDING.value}|{JobStatus.INIT.value}|{JobStatus.RUNNING.value})',
->>>>>>> 7ba01eea
                 timeout=60),
             f'sky jobs cancel -y -n {name}-1',
             _WAIT_UNTIL_MANAGED_JOB_STATUS_CONTAINS_MATCHING_JOB_NAME.format(
                 job_name=f'{name}-1',
-<<<<<<< HEAD
                 job_status=f'{ManagedJobStatus.CANCELLED.value}',
-=======
-                job_status=f'{JobStatus.CANCELLED.value}',
->>>>>>> 7ba01eea
                 timeout=230),
             # Test the functionality for logging.
             f's=$(sky jobs logs -n {name}-2 --no-follow); echo "$s"; echo "$s" | grep "start counting"',
@@ -3093,11 +3012,7 @@
             # Make sure the job failed quickly.
             _WAIT_UNTIL_MANAGED_JOB_STATUS_CONTAINS_MATCHING_JOB_NAME.format(
                 job_name=name,
-<<<<<<< HEAD
                 job_status=f'{ManagedJobStatus.FAILED_SETUP.value}',
-=======
-                job_status=f'{JobStatus.FAILED_SETUP.value}',
->>>>>>> 7ba01eea
                 timeout=330 + _BUMP_UP_SECONDS),
         ],
         f'sky jobs cancel -y -n {name}',
