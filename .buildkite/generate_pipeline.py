--- conflicted
+++ resolved
@@ -288,16 +288,6 @@
         # for pre-merge. And let the author controls which clouds
         # to run by parameter.
         pipeline = _generate_pipeline(test_file, args)
-<<<<<<< HEAD
-=======
-        pipeline['steps'].append({
-            'label': 'Backward compatibility test',
-            'command': 'bash tests/backward_compatibility_tests.sh',
-            'agents': {
-                'queue': QUEUE_GENERIC_CLOUD
-            }
-        })
->>>>>>> 16fba46e
         output_file_pipelines.append(pipeline)
         print(f'Converted {test_file} to {yaml_file_path}\n\n')
     _dump_pipeline_to_file(yaml_file_path,
